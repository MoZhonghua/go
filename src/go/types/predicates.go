// Copyright 2012 The Go Authors. All rights reserved.
// Use of this source code is governed by a BSD-style
// license that can be found in the LICENSE file.

// This file implements commonly used type predicates.

package types

<<<<<<< HEAD
import (
	"go/token"
	"sort"
)

// isNamed reports whether typ has a name.
// isNamed may be called with types that are not fully set up.
=======
>>>>>>> 2f0da6d9
func isNamed(typ Type) bool {
	switch typ.(type) {
	case *Basic, *Named, *TypeParam, *instance:
		return true
	}
	return false
}

// isGeneric reports whether a type is a generic, uninstantiated type (generic
// signatures are not included).
func isGeneric(typ Type) bool {
	// A parameterized type is only instantiated if it doesn't have an instantiation already.
	named, _ := typ.(*Named)
	return named != nil && named.obj != nil && named.tparams != nil && named.targs == nil
}

func is(typ Type, what BasicInfo) bool {
	switch t := optype(typ).(type) {
	case *Basic:
		return t.info&what != 0
	case *Sum:
		return t.is(func(typ Type) bool { return is(typ, what) })
	}
	return false
}

func isBoolean(typ Type) bool  { return is(typ, IsBoolean) }
func isInteger(typ Type) bool  { return is(typ, IsInteger) }
func isUnsigned(typ Type) bool { return is(typ, IsUnsigned) }
func isFloat(typ Type) bool    { return is(typ, IsFloat) }
func isComplex(typ Type) bool  { return is(typ, IsComplex) }
func isNumeric(typ Type) bool  { return is(typ, IsNumeric) }
func isString(typ Type) bool   { return is(typ, IsString) }

// Note that if typ is a type parameter, isInteger(typ) || isFloat(typ) does not
// produce the expected result because a type list that contains both an integer
// and a floating-point type is neither (all) integers, nor (all) floats.
// Use isIntegerOrFloat instead.
func isIntegerOrFloat(typ Type) bool { return is(typ, IsInteger|IsFloat) }

// isNumericOrString is the equivalent of isIntegerOrFloat for isNumeric(typ) || isString(typ).
func isNumericOrString(typ Type) bool { return is(typ, IsNumeric|IsString) }

// isTyped reports whether typ is typed; i.e., not an untyped
// constant or boolean. isTyped may be called with types that
// are not fully set up.
func isTyped(typ Type) bool {
	// isTyped is called with types that are not fully
	// set up. Must not call asBasic()!
	// A *Named or *instance type is always typed, so
	// we only need to check if we have a true *Basic
	// type.
	t, _ := typ.(*Basic)
	return t == nil || t.info&IsUntyped == 0
}

// isUntyped(typ) is the same as !isTyped(typ).
func isUntyped(typ Type) bool {
	return !isTyped(typ)
}

func isOrdered(typ Type) bool   { return is(typ, IsOrdered) }
func isConstType(typ Type) bool { return is(typ, IsConstType) }

// IsInterface reports whether typ is an interface type.
func IsInterface(typ Type) bool {
	return asInterface(typ) != nil
}

// Comparable reports whether values of type T are comparable.
func Comparable(T Type) bool {
	return comparable(T, nil)
}

func comparable(T Type, seen map[Type]bool) bool {
	if seen[T] {
		return true
	}
	if seen == nil {
		seen = make(map[Type]bool)
	}
	seen[T] = true

	// If T is a type parameter not constrained by any type
	// list (i.e., it's underlying type is the top type),
	// T is comparable if it has the == method. Otherwise,
	// the underlying type "wins". For instance
	//
	//     interface{ comparable; type []byte }
	//
	// is not comparable because []byte is not comparable.
	if t := asTypeParam(T); t != nil && optype(t) == theTop {
		return t.Bound().IsComparable()
	}

	switch t := optype(T).(type) {
	case *Basic:
		// assume invalid types to be comparable
		// to avoid follow-up errors
		return t.kind != UntypedNil
	case *Pointer, *Interface, *Chan:
		return true
	case *Struct:
		for _, f := range t.fields {
			if !comparable(f.typ, seen) {
				return false
			}
		}
		return true
	case *Array:
		return comparable(t.elem, seen)
	case *Sum:
		pred := func(t Type) bool {
			return comparable(t, seen)
		}
		return t.is(pred)
	case *TypeParam:
		return t.Bound().IsComparable()
	}
	return false
}

// hasNil reports whether a type includes the nil value.
func hasNil(typ Type) bool {
	switch t := optype(typ).(type) {
	case *Basic:
		return t.kind == UnsafePointer
	case *Slice, *Pointer, *Signature, *Interface, *Map, *Chan:
		return true
	case *Sum:
		return t.is(hasNil)
	}
	return false
}

// identical reports whether x and y are identical types.
// Receivers of Signature types are ignored.
func (check *Checker) identical(x, y Type) bool {
	return check.identical0(x, y, true, nil)
}

// identicalIgnoreTags reports whether x and y are identical types if tags are ignored.
// Receivers of Signature types are ignored.
func (check *Checker) identicalIgnoreTags(x, y Type) bool {
	return check.identical0(x, y, false, nil)
}

// An ifacePair is a node in a stack of interface type pairs compared for identity.
type ifacePair struct {
	x, y *Interface
	prev *ifacePair
}

func (p *ifacePair) identical(q *ifacePair) bool {
	return p.x == q.x && p.y == q.y || p.x == q.y && p.y == q.x
}

// For changes to this code the corresponding changes should be made to unifier.nify.
func (check *Checker) identical0(x, y Type, cmpTags bool, p *ifacePair) bool {
	// types must be expanded for comparison
	x = expandf(x)
	y = expandf(y)

	if x == y {
		return true
	}

	switch x := x.(type) {
	case *Basic:
		// Basic types are singletons except for the rune and byte
		// aliases, thus we cannot solely rely on the x == y check
		// above. See also comment in TypeName.IsAlias.
		if y, ok := y.(*Basic); ok {
			return x.kind == y.kind
		}

	case *Array:
		// Two array types are identical if they have identical element types
		// and the same array length.
		if y, ok := y.(*Array); ok {
			// If one or both array lengths are unknown (< 0) due to some error,
			// assume they are the same to avoid spurious follow-on errors.
			return (x.len < 0 || y.len < 0 || x.len == y.len) && check.identical0(x.elem, y.elem, cmpTags, p)
		}

	case *Slice:
		// Two slice types are identical if they have identical element types.
		if y, ok := y.(*Slice); ok {
			return check.identical0(x.elem, y.elem, cmpTags, p)
		}

	case *Struct:
		// Two struct types are identical if they have the same sequence of fields,
		// and if corresponding fields have the same names, and identical types,
		// and identical tags. Two embedded fields are considered to have the same
		// name. Lower-case field names from different packages are always different.
		if y, ok := y.(*Struct); ok {
			if x.NumFields() == y.NumFields() {
				for i, f := range x.fields {
					g := y.fields[i]
					if f.embedded != g.embedded ||
						cmpTags && x.Tag(i) != y.Tag(i) ||
						!f.sameId(g.pkg, g.name) ||
						!check.identical0(f.typ, g.typ, cmpTags, p) {
						return false
					}
				}
				return true
			}
		}

	case *Pointer:
		// Two pointer types are identical if they have identical base types.
		if y, ok := y.(*Pointer); ok {
			return check.identical0(x.base, y.base, cmpTags, p)
		}

	case *Tuple:
		// Two tuples types are identical if they have the same number of elements
		// and corresponding elements have identical types.
		if y, ok := y.(*Tuple); ok {
			if x.Len() == y.Len() {
				if x != nil {
					for i, v := range x.vars {
						w := y.vars[i]
						if !check.identical0(v.typ, w.typ, cmpTags, p) {
							return false
						}
					}
				}
				return true
			}
		}

	case *Signature:
		// Two function types are identical if they have the same number of parameters
		// and result values, corresponding parameter and result types are identical,
		// and either both functions are variadic or neither is. Parameter and result
		// names are not required to match.
		// Generic functions must also have matching type parameter lists, but for the
		// parameter names.
		if y, ok := y.(*Signature); ok {
			return x.variadic == y.variadic &&
				check.identicalTParams(x.tparams, y.tparams, cmpTags, p) &&
				check.identical0(x.params, y.params, cmpTags, p) &&
				check.identical0(x.results, y.results, cmpTags, p)
		}

	case *Sum:
		// Two sum types are identical if they contain the same types.
		// (Sum types always consist of at least two types. Also, the
		// the set (list) of types in a sum type consists of unique
		// types - each type appears exactly once. Thus, two sum types
		// must contain the same number of types to have chance of
		// being equal.
		if y, ok := y.(*Sum); ok && len(x.types) == len(y.types) {
			// Every type in x.types must be in y.types.
			// Quadratic algorithm, but probably good enough for now.
			// TODO(gri) we need a fast quick type ID/hash for all types.
		L:
			for _, x := range x.types {
				for _, y := range y.types {
					if Identical(x, y) {
						continue L // x is in y.types
					}
				}
				return false // x is not in y.types
			}
			return true
		}

	case *Interface:
		// Two interface types are identical if they have the same set of methods with
		// the same names and identical function types. Lower-case method names from
		// different packages are always different. The order of the methods is irrelevant.
		if y, ok := y.(*Interface); ok {
			// If identical0 is called (indirectly) via an external API entry point
			// (such as Identical, IdenticalIgnoreTags, etc.), check is nil. But in
			// that case, interfaces are expected to be complete and lazy completion
			// here is not needed.
			if check != nil {
				check.completeInterface(token.NoPos, x)
				check.completeInterface(token.NoPos, y)
			}
			a := x.allMethods
			b := y.allMethods
			if len(a) == len(b) {
				// Interface types are the only types where cycles can occur
				// that are not "terminated" via named types; and such cycles
				// can only be created via method parameter types that are
				// anonymous interfaces (directly or indirectly) embedding
				// the current interface. Example:
				//
				//    type T interface {
				//        m() interface{T}
				//    }
				//
				// If two such (differently named) interfaces are compared,
				// endless recursion occurs if the cycle is not detected.
				//
				// If x and y were compared before, they must be equal
				// (if they were not, the recursion would have stopped);
				// search the ifacePair stack for the same pair.
				//
				// This is a quadratic algorithm, but in practice these stacks
				// are extremely short (bounded by the nesting depth of interface
				// type declarations that recur via parameter types, an extremely
				// rare occurrence). An alternative implementation might use a
				// "visited" map, but that is probably less efficient overall.
				q := &ifacePair{x, y, p}
				for p != nil {
					if p.identical(q) {
						return true // same pair was compared before
					}
					p = p.prev
				}
				if debug {
					assertSortedMethods(a)
					assertSortedMethods(b)
				}
				for i, f := range a {
					g := b[i]
					if f.Id() != g.Id() || !check.identical0(f.typ, g.typ, cmpTags, q) {
						return false
					}
				}
				return true
			}
		}

	case *Map:
		// Two map types are identical if they have identical key and value types.
		if y, ok := y.(*Map); ok {
			return check.identical0(x.key, y.key, cmpTags, p) && check.identical0(x.elem, y.elem, cmpTags, p)
		}

	case *Chan:
		// Two channel types are identical if they have identical value types
		// and the same direction.
		if y, ok := y.(*Chan); ok {
			return x.dir == y.dir && check.identical0(x.elem, y.elem, cmpTags, p)
		}

	case *Named:
		// Two named types are identical if their type names originate
		// in the same type declaration.
		if y, ok := y.(*Named); ok {
			// TODO(gri) Why is x == y not sufficient? And if it is,
			//           we can just return false here because x == y
			//           is caught in the very beginning of this function.
			return x.obj == y.obj
		}

	case *TypeParam:
		// nothing to do (x and y being equal is caught in the very beginning of this function)

	// case *instance:
	//	unreachable since types are expanded

	case *bottom, *top:
		// Either both types are theBottom, or both are theTop in which
		// case the initial x == y check will have caught them. Otherwise
		// they are not identical.

	case nil:
		// avoid a crash in case of nil type

	default:
		unreachable()
	}

	return false
}

func (check *Checker) identicalTParams(x, y []*TypeName, cmpTags bool, p *ifacePair) bool {
	if len(x) != len(y) {
		return false
	}
	for i, x := range x {
		y := y[i]
		if !check.identical0(x.typ.(*TypeParam).bound, y.typ.(*TypeParam).bound, cmpTags, p) {
			return false
		}
	}
	return true
}

// Default returns the default "typed" type for an "untyped" type;
// it returns the incoming type for all other types. The default type
// for untyped nil is untyped nil.
//
func Default(typ Type) Type {
	if t, ok := typ.(*Basic); ok {
		switch t.kind {
		case UntypedBool:
			return Typ[Bool]
		case UntypedInt:
			return Typ[Int]
		case UntypedRune:
			return universeRune // use 'rune' name
		case UntypedFloat:
			return Typ[Float64]
		case UntypedComplex:
			return Typ[Complex128]
		case UntypedString:
			return Typ[String]
		}
	}
	return typ
}<|MERGE_RESOLUTION|>--- conflicted
+++ resolved
@@ -6,16 +6,12 @@
 
 package types
 
-<<<<<<< HEAD
 import (
 	"go/token"
-	"sort"
 )
 
 // isNamed reports whether typ has a name.
 // isNamed may be called with types that are not fully set up.
-=======
->>>>>>> 2f0da6d9
 func isNamed(typ Type) bool {
 	switch typ.(type) {
 	case *Basic, *Named, *TypeParam, *instance:
