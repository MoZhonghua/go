--- conflicted
+++ resolved
@@ -5,7 +5,6 @@
 package noder
 
 import (
-	"errors"
 	"fmt"
 	"go/constant"
 	"go/token"
@@ -84,16 +83,8 @@
 		p.file = nil // release memory
 	}
 
-<<<<<<< HEAD
 	if base.SyntaxErrors() != 0 {
 		base.ErrorExit()
-=======
-		if base.SyntaxErrors() != 0 {
-			base.ErrorExit()
-		}
-		// Always run CheckDclstack here, even when debug_dclstack is not set, as a sanity measure.
-		types.CheckDclstack()
->>>>>>> 7e0a81d2
 	}
 	types.CheckDclstack()
 
@@ -401,25 +392,7 @@
 	exprs := p.exprList(decl.Values)
 
 	if pragma, ok := decl.Pragma.(*pragmas); ok {
-<<<<<<< HEAD
-		if err := varEmbed(p.makeXPos, names[0], decl, pragma); err != nil {
-			p.errorAt(decl.Pos(), "%s", err.Error())
-=======
-		if len(pragma.Embeds) > 0 {
-			if !p.importedEmbed {
-				// This check can't be done when building the list pragma.Embeds
-				// because that list is created before the noder starts walking over the file,
-				// so at that point it hasn't seen the imports.
-				// We're left to check now, just before applying the //go:embed lines.
-				for _, e := range pragma.Embeds {
-					p.errorAt(e.Pos, "//go:embed only allowed in Go files that import \"embed\"")
-				}
-			} else {
-				varEmbed(p, names, typ, exprs, pragma.Embeds)
-			}
-			pragma.Embeds = nil
->>>>>>> 7e0a81d2
-		}
+		varEmbed(p.makeXPos, names[0], decl, pragma, p.importedEmbed)
 		p.checkUnused(pragma)
 	}
 
@@ -1861,78 +1834,41 @@
 	return n
 }
 
-<<<<<<< HEAD
-func varEmbed(makeXPos func(syntax.Pos) src.XPos, name *ir.Name, decl *syntax.VarDecl, pragma *pragmas) error {
+func varEmbed(makeXPos func(syntax.Pos) src.XPos, name *ir.Name, decl *syntax.VarDecl, pragma *pragmas, haveEmbed bool) {
 	if pragma.Embeds == nil {
-		return nil
+		return
 	}
 
 	pragmaEmbeds := pragma.Embeds
 	pragma.Embeds = nil
-
-	if base.Flag.Cfg.Embed.Patterns == nil {
-		return errors.New("invalid go:embed: build system did not supply embed configuration")
+	pos := makeXPos(pragmaEmbeds[0].Pos)
+
+	if !haveEmbed {
+		base.ErrorfAt(pos, "go:embed only allowed in Go files that import \"embed\"")
+		return
 	}
 	if len(decl.NameList) > 1 {
-		return errors.New("go:embed cannot apply to multiple vars")
+		base.ErrorfAt(pos, "go:embed cannot apply to multiple vars")
+		return
 	}
 	if decl.Values != nil {
-		return errors.New("go:embed cannot apply to var with initializer")
+		base.ErrorfAt(pos, "go:embed cannot apply to var with initializer")
+		return
 	}
 	if decl.Type == nil {
 		// Should not happen, since Values == nil now.
-		return errors.New("go:embed cannot apply to var without type")
+		base.ErrorfAt(pos, "go:embed cannot apply to var without type")
+		return
 	}
 	if typecheck.DeclContext != ir.PEXTERN {
-		return errors.New("go:embed cannot apply to var inside func")
-=======
-func varEmbed(p *noder, names []*ir.Name, typ ir.Ntype, exprs []ir.Node, embeds []pragmaEmbed) {
-	haveEmbed := false
-	for _, decl := range p.file.DeclList {
-		imp, ok := decl.(*syntax.ImportDecl)
-		if !ok {
-			// imports always come first
-			break
-		}
-		path, _ := strconv.Unquote(imp.Path.Value)
-		if path == "embed" {
-			haveEmbed = true
-			break
-		}
-	}
-
-	pos := embeds[0].Pos
-	if !haveEmbed {
-		p.errorAt(pos, "invalid go:embed: missing import \"embed\"")
+		base.ErrorfAt(pos, "go:embed cannot apply to var inside func")
 		return
-	}
-	if len(names) > 1 {
-		p.errorAt(pos, "go:embed cannot apply to multiple vars")
-		return
-	}
-	if len(exprs) > 0 {
-		p.errorAt(pos, "go:embed cannot apply to var with initializer")
-		return
-	}
-	if typ == nil {
-		// Should not happen, since len(exprs) == 0 now.
-		p.errorAt(pos, "go:embed cannot apply to var without type")
-		return
-	}
-	if typecheck.DeclContext != ir.PEXTERN {
-		p.errorAt(pos, "go:embed cannot apply to var inside func")
-		return
->>>>>>> 7e0a81d2
 	}
 
 	var embeds []ir.Embed
 	for _, e := range pragmaEmbeds {
 		embeds = append(embeds, ir.Embed{Pos: makeXPos(e.Pos), Patterns: e.Patterns})
 	}
-<<<<<<< HEAD
 	typecheck.Target.Embeds = append(typecheck.Target.Embeds, name)
 	name.Embed = &embeds
-	return nil
-=======
->>>>>>> 7e0a81d2
 }